import React from 'react'
import ReactDOM from 'react-dom/client'
import App from './App.tsx'
import './index.css'
import './App.css'

// Import and initialize services
import ApiService from './services/ApiService'
import NotificationService from './services/NotificationService'
<<<<<<< HEAD
=======
import ThemeService from './services/ThemeService'
>>>>>>> b8b6fd20

// Ensure services are initialized
console.log('Initializing core services...')
const apiConfig = ApiService.getConfig()
console.log(`API endpoint configured at: ${apiConfig.endpoint}`)
<<<<<<< HEAD
=======

// Initialize theme
const themeConfig = ThemeService.getConfig()
console.log(`Theme initialized: ${themeConfig.theme}`)

// Make sure the theme class is applied to the document element
document.documentElement.classList.add(
  themeConfig.theme === 'system' 
  ? window.matchMedia('(prefers-color-scheme: dark)').matches ? 'dark-theme' : 'light-theme'
  : themeConfig.theme === 'dark' ? 'dark-theme' : 'light-theme'
)
>>>>>>> b8b6fd20

ReactDOM.createRoot(document.getElementById('root')!).render(
  <React.StrictMode>
    <App />
  </React.StrictMode>,
)<|MERGE_RESOLUTION|>--- conflicted
+++ resolved
@@ -7,17 +7,12 @@
 // Import and initialize services
 import ApiService from './services/ApiService'
 import NotificationService from './services/NotificationService'
-<<<<<<< HEAD
-=======
 import ThemeService from './services/ThemeService'
->>>>>>> b8b6fd20
 
 // Ensure services are initialized
 console.log('Initializing core services...')
 const apiConfig = ApiService.getConfig()
 console.log(`API endpoint configured at: ${apiConfig.endpoint}`)
-<<<<<<< HEAD
-=======
 
 // Initialize theme
 const themeConfig = ThemeService.getConfig()
@@ -29,7 +24,6 @@
   ? window.matchMedia('(prefers-color-scheme: dark)').matches ? 'dark-theme' : 'light-theme'
   : themeConfig.theme === 'dark' ? 'dark-theme' : 'light-theme'
 )
->>>>>>> b8b6fd20
 
 ReactDOM.createRoot(document.getElementById('root')!).render(
   <React.StrictMode>
