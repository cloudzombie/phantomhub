import { Link as RouterLink, Outlet, useLocation } from 'react-router-dom';
import { FiHome, FiServer, FiCode, FiFileText, FiLogOut, FiShield, FiSettings } from 'react-icons/fi';
import { useEffect, useState } from 'react';
import ApiHealthStatus from './ApiHealthStatus';
import ApiService from '../services/ApiService';
import NotificationService from '../services/NotificationService';
<<<<<<< HEAD
=======
import ThemeService from '../services/ThemeService';
import ThemeToggle from './ui/ThemeToggle';
>>>>>>> b8b6fd20

const Layout = () => {
  const location = useLocation();
  const [activeRoute, setActiveRoute] = useState('/');
  
  useEffect(() => {
    setActiveRoute(location.pathname);
    
    // Listen for API configuration changes
    const handleApiConfigChange = (event: CustomEvent) => {
      console.log('API configuration updated:', event.detail);
      // The ApiService handles this event internally
    };
    
    // Listen for notification settings changes
    const handleNotificationSettingsChange = (event: CustomEvent) => {
      console.log('Notification settings updated:', event.detail);
      // The NotificationService handles this event internally
    };
    
    // Add event listeners
    document.addEventListener('api-config-changed', handleApiConfigChange as EventListener);
    document.addEventListener('notification-settings-changed', handleNotificationSettingsChange as EventListener);
    
    // Initialize services
    try {
      // Connect to notification service when layout is mounted
      NotificationService.connect();
    } catch (error) {
      console.error('Error initializing services:', error);
    }
    
    // Cleanup
    return () => {
      document.removeEventListener('api-config-changed', handleApiConfigChange as EventListener);
      document.removeEventListener('notification-settings-changed', handleNotificationSettingsChange as EventListener);
      
      // Disconnect from notification service when layout is unmounted
      NotificationService.disconnect();
    };
  }, [location]);
  
  const handleLogout = () => {
    localStorage.removeItem('token');
    window.location.href = '/login';
  };
  
  const NavItem = ({ to, icon, children, isActive }: { to: string; icon: React.ReactElement; children: React.ReactNode; isActive?: boolean }) => (
    <RouterLink
      to={to}
      className={`
        flex items-center py-1.5 px-2 my-0.5 transition-all duration-200
        ${activeRoute === to || isActive
          ? 'text-green-500 font-medium bg-slate-800/80'
          : 'text-slate-400 hover:text-slate-200 hover:bg-slate-800/40'
        }
      `}
    >
      <span className={`mr-2 flex items-center justify-center ${activeRoute === to || isActive ? 'text-green-500' : 'text-slate-500'}`}>{icon}</span>
      <span className="text-xs">{children}</span>
    </RouterLink>
  );
  
  return (
    <div className="flex min-h-screen bg-slate-900 text-white">
      {/* Sidebar - fixed width, always visible */}
      <aside className="w-[140px] min-w-[140px] bg-slate-800 border-r border-slate-700 overflow-y-auto fixed h-screen z-10 shadow-md">
        {/* Logo */}
        <div className="h-12 flex items-center justify-center border-b border-slate-700 bg-slate-800">
          <div className="flex items-center">
            <FiShield className="text-green-500 mr-1" size={14} />
            <div className="text-xs font-bold tracking-wide">PHANTOM<span className="text-green-500">HUB</span></div>
          </div>
        </div>

        {/* Navigation */}
        <div className="p-2">
          <div className="text-[9px] py-1.5 text-slate-500 font-medium text-center tracking-wider uppercase">
            Navigation
          </div>
          
          <div className="space-y-0.5 px-1">
            <NavItem to="/" icon={<FiHome size={14} />} isActive={true}>Dashboard</NavItem>
            <NavItem to="/devices" icon={<FiServer size={14} />}>O.MG Cables</NavItem>
            <NavItem to="/payload-editor" icon={<FiCode size={14} />}>Payload Editor</NavItem>
            <NavItem to="/results" icon={<FiFileText size={14} />}>Results</NavItem>
          </div>
          
          <div className="text-[9px] pt-3 pb-1 text-slate-500 font-medium text-center tracking-wider uppercase">
            System
          </div>
          <div className="space-y-0.5 px-1">
            <NavItem to="/settings" icon={<FiSettings size={14} />}>Settings</NavItem>
          </div>
          
          {/* System Status - replaced with ApiHealthStatus */}
          <div className="p-1 mt-4">
            <ApiHealthStatus />
          </div>
          
          {/* Logout Button */}
          <div className="p-1 mt-3">
            <button 
              onClick={handleLogout}
              className="flex w-full items-center justify-center p-2 text-xs text-slate-400 hover:text-slate-200 hover:bg-slate-700/50 rounded transition-colors"
            >
              <FiLogOut size={14} className="mr-2" />
              <span>Logout</span>
            </button>
          </div>
        </div>
      </aside>
      
      {/* Main Content - with left margin to accommodate fixed sidebar */}
      <div className="flex-1 ml-[140px]">
        {/* Header */}
        <header className="h-12 bg-slate-800 border-b border-slate-700 px-4 flex items-center justify-between sticky top-0 z-10 shadow-md">
          <div className="flex items-center">
            <div className="text-sm font-medium text-green-500 ml-1 flex items-center">
              <span className="text-white">Mission</span> Control Dashboard
            </div>
          </div>
          <div className="flex items-center">
            <div className="mr-4">
              <ThemeToggle compact={true} showLabels={false} />
            </div>
            <div className="text-xs text-slate-400 py-1 px-2 bg-slate-700/50 rounded border border-slate-600/50">
              <span className="text-green-500 font-medium">admin</span>@phantomhub.io
            </div>
          </div>
        </header>
        
        {/* Main Content */}
        <main className="bg-slate-900">
          <Outlet />
          
          {/* Footer */}
          <footer className="py-2 px-4 border-t border-slate-800/50 text-center text-xs text-slate-500">
            PhantomHub © {new Date().getFullYear()} — Advanced Penetration Testing Platform
          </footer>
        </main>
      </div>
    </div>
  );
};

export default Layout; <|MERGE_RESOLUTION|>--- conflicted
+++ resolved
@@ -4,11 +4,8 @@
 import ApiHealthStatus from './ApiHealthStatus';
 import ApiService from '../services/ApiService';
 import NotificationService from '../services/NotificationService';
-<<<<<<< HEAD
-=======
 import ThemeService from '../services/ThemeService';
 import ThemeToggle from './ui/ThemeToggle';
->>>>>>> b8b6fd20
 
 const Layout = () => {
   const location = useLocation();
